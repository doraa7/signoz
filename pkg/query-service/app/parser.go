package app

import (
	"encoding/json"
	"errors"
	"fmt"
	"math"
	"net/http"
	"strconv"
	"time"

	"github.com/gorilla/mux"
	promModel "github.com/prometheus/common/model"

	"go.signoz.io/query-service/auth"
	"go.signoz.io/query-service/constants"
	"go.signoz.io/query-service/model"
)

var allowedFunctions = []string{"count", "ratePerSec", "sum", "avg", "min", "max", "p50", "p90", "p95", "p99"}

func parseUser(r *http.Request) (*model.User, error) {

	var user model.User
	if err := json.NewDecoder(r.Body).Decode(&user); err != nil {
		return nil, err
	}
	if len(user.Email) == 0 {
		return nil, fmt.Errorf("email field not found")
	}

	return &user, nil
}

func parseGetTopEndpointsRequest(r *http.Request) (*model.GetTopEndpointsParams, error) {
	var postData *model.GetTopEndpointsParams
	err := json.NewDecoder(r.Body).Decode(&postData)

	if err != nil {
		return nil, err
	}

	postData.Start, err = parseTimeStr(postData.StartTime, "start")
	if err != nil {
		return nil, err
	}
	postData.End, err = parseTimeMinusBufferStr(postData.EndTime, "end")
	if err != nil {
		return nil, err
	}

	if len(postData.ServiceName) == 0 {
		return nil, errors.New("serviceName param missing in query")
	}

	return postData, nil
}

func parseMetricsTime(s string) (time.Time, error) {
	if t, err := strconv.ParseFloat(s, 64); err == nil {
		s, ns := math.Modf(t)
		return time.Unix(int64(s), int64(ns*float64(time.Second))), nil
		// return time.Unix(0, t), nil
	}
	if t, err := time.Parse(time.RFC3339Nano, s); err == nil {
		return t, nil
	}
	return time.Time{}, fmt.Errorf("cannot parse %q to a valid timestamp", s)
}

func parseMetricsDuration(s string) (time.Duration, error) {
	if d, err := strconv.ParseFloat(s, 64); err == nil {
		ts := d * float64(time.Second)
		if ts > float64(math.MaxInt64) || ts < float64(math.MinInt64) {
			return 0, fmt.Errorf("cannot parse %q to a valid duration. It overflows int64", s)
		}
		return time.Duration(ts), nil
	}
	if d, err := promModel.ParseDuration(s); err == nil {
		return time.Duration(d), nil
	}
	return 0, fmt.Errorf("cannot parse %q to a valid duration", s)
}

func parseInstantQueryMetricsRequest(r *http.Request) (*model.InstantQueryMetricsParams, *model.ApiError) {
	var ts time.Time
	if t := r.FormValue("time"); t != "" {
		var err error
		ts, err = parseMetricsTime(t)
		if err != nil {
			return nil, &model.ApiError{Typ: model.ErrorBadData, Err: err}
		}
	} else {
		ts = time.Now()
	}

	return &model.InstantQueryMetricsParams{
		Time:  ts,
		Query: r.FormValue("query"),
		Stats: r.FormValue("stats"),
	}, nil

}

func parseQueryRangeRequest(r *http.Request) (*model.QueryRangeParams, *model.ApiError) {

	start, err := parseMetricsTime(r.FormValue("start"))
	if err != nil {
		return nil, &model.ApiError{Typ: model.ErrorBadData, Err: err}
	}
	end, err := parseMetricsTime(r.FormValue("end"))
	if err != nil {
		return nil, &model.ApiError{Typ: model.ErrorBadData, Err: err}
	}
	if end.Before(start) {
		err := errors.New("end timestamp must not be before start time")
		return nil, &model.ApiError{Typ: model.ErrorBadData, Err: err}
	}

	step, err := parseMetricsDuration(r.FormValue("step"))
	if err != nil {
		return nil, &model.ApiError{Typ: model.ErrorBadData, Err: err}
	}

	if step <= 0 {
		err := errors.New("zero or negative query resolution step widths are not accepted. Try a positive integer")
		return nil, &model.ApiError{Typ: model.ErrorBadData, Err: err}
	}

	// For safety, limit the number of returned points per timeseries.
	// This is sufficient for 60s resolution for a week or 1h resolution for a year.
	if end.Sub(start)/step > 11000 {
		err := errors.New("exceeded maximum resolution of 11,000 points per timeseries. Try decreasing the query resolution (?step=XX)")
		return nil, &model.ApiError{Typ: model.ErrorBadData, Err: err}
	}

	queryRangeParams := model.QueryRangeParams{
		Start: start,
		End:   end,
		Step:  step,
		Query: r.FormValue("query"),
		Stats: r.FormValue("stats"),
	}

	return &queryRangeParams, nil
}

func parseGetUsageRequest(r *http.Request) (*model.GetUsageParams, error) {
	startTime, err := parseTime("start", r)
	if err != nil {
		return nil, err
	}
	endTime, err := parseTime("end", r)
	if err != nil {
		return nil, err
	}

	stepStr := r.URL.Query().Get("step")
	if len(stepStr) == 0 {
		return nil, errors.New("step param missing in query")
	}
	stepInt, err := strconv.Atoi(stepStr)
	if err != nil {
		return nil, errors.New("step param is not in correct format")
	}

	serviceName := r.URL.Query().Get("service")
	stepHour := stepInt / 3600

	getUsageParams := model.GetUsageParams{
		StartTime:   startTime.Format(time.RFC3339Nano),
		EndTime:     endTime.Format(time.RFC3339Nano),
		Start:       startTime,
		End:         endTime,
		ServiceName: serviceName,
		Period:      fmt.Sprintf("PT%dH", stepHour),
		StepHour:    stepHour,
	}

	return &getUsageParams, nil

}

func parseGetServiceOverviewRequest(r *http.Request) (*model.GetServiceOverviewParams, error) {

	var postData *model.GetServiceOverviewParams
	err := json.NewDecoder(r.Body).Decode(&postData)

	if err != nil {
		return nil, err
	}

	postData.Start, err = parseTimeStr(postData.StartTime, "start")
	if err != nil {
		return nil, err
	}
	postData.End, err = parseTimeMinusBufferStr(postData.EndTime, "end")
	if err != nil {
		return nil, err
	}

	postData.Period = fmt.Sprintf("PT%dM", postData.StepSeconds/60)
	return postData, nil
}

func parseGetServicesRequest(r *http.Request) (*model.GetServicesParams, error) {

	var postData *model.GetServicesParams
	err := json.NewDecoder(r.Body).Decode(&postData)

	if err != nil {
		return nil, err
	}

	postData.Start, err = parseTimeStr(postData.StartTime, "start")
	if err != nil {
		return nil, err
	}
	postData.End, err = parseTimeMinusBufferStr(postData.EndTime, "end")
	if err != nil {
		return nil, err
	}

	postData.Period = int(postData.End.Unix() - postData.Start.Unix())
	return postData, nil
}

func DoesExistInSlice(item string, list []string) bool {
	for _, element := range list {
		if item == element {
			return true
		}
	}
	return false
}

func parseSpanFilterRequestBody(r *http.Request) (*model.SpanFilterParams, error) {

	var postData *model.SpanFilterParams
	err := json.NewDecoder(r.Body).Decode(&postData)

	if err != nil {
		return nil, err
	}

	postData.Start, err = parseTimeStr(postData.StartStr, "start")
	if err != nil {
		return nil, err
	}
	postData.End, err = parseTimeMinusBufferStr(postData.EndStr, "end")
	if err != nil {
		return nil, err
	}

	return postData, nil
}

func parseFilteredSpansRequest(r *http.Request) (*model.GetFilteredSpansParams, error) {

	var postData *model.GetFilteredSpansParams
	err := json.NewDecoder(r.Body).Decode(&postData)

	if err != nil {
		return nil, err
	}

	postData.Start, err = parseTimeStr(postData.StartStr, "start")
	if err != nil {
		return nil, err
	}
	postData.End, err = parseTimeMinusBufferStr(postData.EndStr, "end")
	if err != nil {
		return nil, err
	}

	if postData.Limit == 0 {
		postData.Limit = 10
	}

	return postData, nil
}

func parseFilteredSpanAggregatesRequest(r *http.Request) (*model.GetFilteredSpanAggregatesParams, error) {

	var postData *model.GetFilteredSpanAggregatesParams
	err := json.NewDecoder(r.Body).Decode(&postData)

	if err != nil {
		return nil, err
	}

	postData.Start, err = parseTimeStr(postData.StartStr, "start")
	if err != nil {
		return nil, err
	}
	postData.End, err = parseTimeMinusBufferStr(postData.EndStr, "end")
	if err != nil {
		return nil, err
	}

	step := postData.StepSeconds
	if step == 0 {
		return nil, errors.New("step param missing in query")
	}

	function := postData.Function
	if len(function) == 0 {
		return nil, errors.New("function param missing in query")
	} else {
		if !DoesExistInSlice(function, allowedFunctions) {
			return nil, errors.New(fmt.Sprintf("given function: %s is not allowed in query", function))
		}
	}

	var dimension, aggregationOption string

	switch function {
	case "count":
		dimension = "calls"
		aggregationOption = "count"
	case "ratePerSec":
		dimension = "calls"
		aggregationOption = "rate_per_sec"
	case "avg":
		dimension = "duration"
		aggregationOption = "avg"
	case "sum":
		dimension = "duration"
		aggregationOption = "sum"
	case "p50":
		dimension = "duration"
		aggregationOption = "p50"
	case "p90":
		dimension = "duration"
		aggregationOption = "p90"
	case "p95":
		dimension = "duration"
		aggregationOption = "p95"
	case "p99":
		dimension = "duration"
		aggregationOption = "p99"
	case "min":
		dimension = "duration"
		aggregationOption = "min"
	case "max":
		dimension = "duration"
		aggregationOption = "max"
	}

	postData.AggregationOption = aggregationOption
	postData.Dimension = dimension
	// tags, err := parseTagsV2("tags", r)
	// if err != nil {
	// 	return nil, err
	// }
	// if len(*tags) != 0 {
	// 	params.Tags = *tags
	// }

	return postData, nil
}

func parseErrorRequest(r *http.Request) (*model.GetErrorParams, error) {

	params := &model.GetErrorParams{}

	serviceName := r.URL.Query().Get("serviceName")
	if len(serviceName) != 0 {
		params.ServiceName = serviceName
	}

	errorType := r.URL.Query().Get("errorType")
	if len(errorType) != 0 {
		params.ErrorType = errorType
	}

	errorId := r.URL.Query().Get("errorId")
	if len(errorId) != 0 {
		params.ErrorID = errorId
	}

	return params, nil
}

func parseTagFilterRequest(r *http.Request) (*model.TagFilterParams, error) {
	var postData *model.TagFilterParams
	err := json.NewDecoder(r.Body).Decode(&postData)

	if err != nil {
		return nil, err
	}

	postData.Start, err = parseTimeStr(postData.StartStr, "start")
	if err != nil {
		return nil, err
	}
	postData.End, err = parseTimeMinusBufferStr(postData.EndStr, "end")
	if err != nil {
		return nil, err
	}

	return postData, nil

}

func parseTagValueRequest(r *http.Request) (*model.TagFilterParams, error) {
	var postData *model.TagFilterParams
	err := json.NewDecoder(r.Body).Decode(&postData)

	if err != nil {
		return nil, err
	}
	if postData.TagKey == "" {
		return nil, fmt.Errorf("%s param missing in query", postData.TagKey)
	}

	postData.Start, err = parseTimeStr(postData.StartStr, "start")
	if err != nil {
		return nil, err
	}
	postData.End, err = parseTimeMinusBufferStr(postData.EndStr, "end")
	if err != nil {
		return nil, err
	}

	return postData, nil

}

func parseErrorsRequest(r *http.Request) (*model.GetErrorsParams, error) {

	startTime, err := parseTime("start", r)
	if err != nil {
		return nil, err
	}
	endTime, err := parseTimeMinusBuffer("end", r)
	if err != nil {
		return nil, err
	}

	params := &model.GetErrorsParams{
		Start: startTime,
		End:   endTime,
	}

	return params, nil
}

func parseTimeStr(timeStr string, param string) (*time.Time, error) {

	if len(timeStr) == 0 {
		return nil, fmt.Errorf("%s param missing in query", param)
	}

	timeUnix, err := strconv.ParseInt(timeStr, 10, 64)
	if err != nil || len(timeStr) == 0 {
		return nil, fmt.Errorf("%s param is not in correct timestamp format", param)
	}

	timeFmt := time.Unix(0, timeUnix)

	return &timeFmt, nil

}

func parseTimeMinusBufferStr(timeStr string, param string) (*time.Time, error) {

	if len(timeStr) == 0 {
		return nil, fmt.Errorf("%s param missing in query", param)
	}

	timeUnix, err := strconv.ParseInt(timeStr, 10, 64)
	if err != nil || len(timeStr) == 0 {
		return nil, fmt.Errorf("%s param is not in correct timestamp format", param)
	}

	timeUnixNow := time.Now().UnixNano()
	if timeUnix > timeUnixNow-30000000000 {
		timeUnix = timeUnix - 30000000000
	}

	timeFmt := time.Unix(0, timeUnix)

	return &timeFmt, nil

}

func parseTime(param string, r *http.Request) (*time.Time, error) {

	timeStr := r.URL.Query().Get(param)
	if len(timeStr) == 0 {
		return nil, fmt.Errorf("%s param missing in query", param)
	}

	timeUnix, err := strconv.ParseInt(timeStr, 10, 64)
	if err != nil || len(timeStr) == 0 {
		return nil, fmt.Errorf("%s param is not in correct timestamp format", param)
	}

	timeFmt := time.Unix(0, timeUnix)

	return &timeFmt, nil

}

func parseTimeMinusBuffer(param string, r *http.Request) (*time.Time, error) {

	timeStr := r.URL.Query().Get(param)
	if len(timeStr) == 0 {
		return nil, fmt.Errorf("%s param missing in query", param)
	}

	timeUnix, err := strconv.ParseInt(timeStr, 10, 64)
	if err != nil || len(timeStr) == 0 {
		return nil, fmt.Errorf("%s param is not in correct timestamp format", param)
	}

	timeUnixNow := time.Now().UnixNano()
	if timeUnix > timeUnixNow-30000000000 {
		timeUnix = timeUnix - 30000000000
	}

	timeFmt := time.Unix(0, timeUnix)

	return &timeFmt, nil

}

func parseTTLParams(r *http.Request) (*model.TTLParams, error) {

	// make sure either of the query params are present
	typeTTL := r.URL.Query().Get("type")
	delDuration := r.URL.Query().Get("duration")
	coldStorage := r.URL.Query().Get("coldStorage")
	toColdDuration := r.URL.Query().Get("toColdDuration")

	if len(typeTTL) == 0 || len(delDuration) == 0 {
		return nil, fmt.Errorf("type and duration param cannot be empty from the query")
	}

	// Validate the type parameter
	if typeTTL != constants.TraceTTL && typeTTL != constants.MetricsTTL {
		return nil, fmt.Errorf("type param should be <metrics|traces>, got %v", typeTTL)
	}

	// Validate the TTL duration.
	durationParsed, err := time.ParseDuration(delDuration)
	if err != nil || durationParsed.Seconds() <= 0 {
		return nil, fmt.Errorf("Not a valid TTL duration %v", delDuration)
	}

	var toColdParsed time.Duration

	// If some cold storage is provided, validate the cold storage move TTL.
	if len(coldStorage) > 0 {
		toColdParsed, err = time.ParseDuration(toColdDuration)
		if err != nil || toColdParsed.Seconds() <= 0 {
			return nil, fmt.Errorf("Not a valid toCold TTL duration %v", toColdDuration)
		}
		if toColdParsed.Seconds() != 0 && toColdParsed.Seconds() >= durationParsed.Seconds() {
			return nil, fmt.Errorf("Delete TTL should be greater than cold storage move TTL.")
		}
	}

	return &model.TTLParams{
		Type:                  typeTTL,
		DelDuration:           int64(durationParsed.Seconds()),
		ColdStorageVolume:     coldStorage,
		ToColdStorageDuration: int64(toColdParsed.Seconds()),
	}, nil
}

func parseGetTTL(r *http.Request) (*model.GetTTLParams, error) {

	typeTTL := r.URL.Query().Get("type")
	getAllTTL := false

	if len(typeTTL) == 0 {
		getAllTTL = true
	} else {
		// Validate the type parameter
		if typeTTL != constants.TraceTTL && typeTTL != constants.MetricsTTL {
			return nil, fmt.Errorf("type param should be <metrics|traces>, got %v", typeTTL)
		}
	}

	return &model.GetTTLParams{Type: typeTTL, GetAllTTL: getAllTTL}, nil
}

<<<<<<< HEAD
func parseRemoveTTL(r *http.Request) (*model.RemoveTTLParams, error) {

	typeTTL := r.URL.Query().Get("type")
	removeAllTTL := false

	if len(typeTTL) == 0 {
		removeAllTTL = true
	} else {
		// Validate the type parameter
		if typeTTL != constants.TraceTTL && typeTTL != constants.MetricsTTL {
			return nil, fmt.Errorf("type param should be <metrics|traces>, got %v", typeTTL)
		}
	}

	return &model.RemoveTTLParams{Type: typeTTL, RemoveAllTTL: removeAllTTL}, nil
}

func parseUserPreferences(r *http.Request) (*model.UserPreferences, error) {
=======
func parseUserRequest(r *http.Request) (*model.User, error) {
	var req model.User
	if err := json.NewDecoder(r.Body).Decode(&req); err != nil {
		return nil, err
	}
	return &req, nil
}
>>>>>>> 53528f10

func parseInviteRequest(r *http.Request) (*model.InviteRequest, error) {
	var req model.InviteRequest
	if err := json.NewDecoder(r.Body).Decode(&req); err != nil {
		return nil, err
	}
	return &req, nil
}

func parseRegisterRequest(r *http.Request) (*auth.RegisterRequest, error) {
	var req auth.RegisterRequest
	if err := json.NewDecoder(r.Body).Decode(&req); err != nil {
		return nil, err
	}

	if err := auth.ValidatePassword(req.Password); err != nil {
		return nil, err
	}

	return &req, nil
}

func parseLoginRequest(r *http.Request) (*model.LoginRequest, error) {
	var req model.LoginRequest
	if err := json.NewDecoder(r.Body).Decode(&req); err != nil {
		return nil, err
	}

	return &req, nil
}

func parseUserRoleRequest(r *http.Request) (*model.UserRole, error) {
	var req model.UserRole
	if err := json.NewDecoder(r.Body).Decode(&req); err != nil {
		return nil, err
	}

	return &req, nil
}

func parseEditOrgRequest(r *http.Request) (*model.Organization, error) {
	var req model.Organization
	if err := json.NewDecoder(r.Body).Decode(&req); err != nil {
		return nil, err
	}

	return &req, nil
}

func parseResetPasswordRequest(r *http.Request) (*model.ResetPasswordRequest, error) {
	var req model.ResetPasswordRequest
	if err := json.NewDecoder(r.Body).Decode(&req); err != nil {
		return nil, err
	}
	if err := auth.ValidatePassword(req.Password); err != nil {
		return nil, err
	}

	return &req, nil
}

func parseChangePasswordRequest(r *http.Request) (*model.ChangePasswordRequest, error) {
	id := mux.Vars(r)["id"]
	var req model.ChangePasswordRequest
	if err := json.NewDecoder(r.Body).Decode(&req); err != nil {
		return nil, err
	}
	req.UserId = id
	if err := auth.ValidatePassword(req.NewPassword); err != nil {
		return nil, err
	}

	return &req, nil
}<|MERGE_RESOLUTION|>--- conflicted
+++ resolved
@@ -587,7 +587,6 @@
 	return &model.GetTTLParams{Type: typeTTL, GetAllTTL: getAllTTL}, nil
 }
 
-<<<<<<< HEAD
 func parseRemoveTTL(r *http.Request) (*model.RemoveTTLParams, error) {
 
 	typeTTL := r.URL.Query().Get("type")
@@ -605,8 +604,6 @@
 	return &model.RemoveTTLParams{Type: typeTTL, RemoveAllTTL: removeAllTTL}, nil
 }
 
-func parseUserPreferences(r *http.Request) (*model.UserPreferences, error) {
-=======
 func parseUserRequest(r *http.Request) (*model.User, error) {
 	var req model.User
 	if err := json.NewDecoder(r.Body).Decode(&req); err != nil {
@@ -614,7 +611,6 @@
 	}
 	return &req, nil
 }
->>>>>>> 53528f10
 
 func parseInviteRequest(r *http.Request) (*model.InviteRequest, error) {
 	var req model.InviteRequest
