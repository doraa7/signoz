--- conflicted
+++ resolved
@@ -77,36 +77,23 @@
 
 // SpanWriter for reading spans from ClickHouse
 type ClickHouseReader struct {
-<<<<<<< HEAD
-	db                clickhouse.Conn
-	localDB           *sqlx.DB
-	traceDB           string
-	operationsTable   string
-	durationTable     string
-	indexTable        string
-	errorTable        string
-	spansTable        string
-	logsDB            string
-	logsTable         string
-	logsAttributeKeys string
-	logsResourceKeys  string
-	queryEngine       *promql.Engine
-	remoteStorage     *remote.Storage
-=======
 	db                      clickhouse.Conn
 	localDB                 *sqlx.DB
 	traceDB                 string
 	operationsTable         string
 	durationTable           string
-	usageExplorerTable      string
 	indexTable              string
 	errorTable              string
+	usageExplorerTable      string
 	spansTable              string
 	dependencyGraphTable    string
 	topLevelOperationsTable string
+	logsDB                  string
+	logsTable               string
+	logsAttributeKeys       string
+	logsResourceKeys        string
 	queryEngine             *promql.Engine
 	remoteStorage           *remote.Storage
->>>>>>> 80c96af5
 
 	promConfigFile string
 	promConfig     *config.Config
@@ -135,23 +122,6 @@
 	}
 
 	return &ClickHouseReader{
-<<<<<<< HEAD
-		db:                     db,
-		localDB:                localDB,
-		traceDB:                options.primary.TraceDB,
-		alertManager:           alertManager,
-		operationsTable:        options.primary.OperationsTable,
-		indexTable:             options.primary.IndexTable,
-		errorTable:             options.primary.ErrorTable,
-		durationTable:          options.primary.DurationTable,
-		spansTable:             options.primary.SpansTable,
-		logsDB:                 options.primary.LogsDB,
-		logsTable:              options.primary.LogsTable,
-		logsAttributeKeys:      options.primary.LogsAttributeKeysTable,
-		logsResourceKeys:       options.primary.LogsResourceKeysTable,
-		liveTailRefreshSeconds: options.primary.LiveTailRefreshSeconds,
-		promConfigFile:         configFile,
-=======
 		db:                      db,
 		localDB:                 localDB,
 		traceDB:                 options.primary.TraceDB,
@@ -164,8 +134,12 @@
 		spansTable:              options.primary.SpansTable,
 		dependencyGraphTable:    options.primary.DependencyGraphTable,
 		topLevelOperationsTable: options.primary.TopLevelOperationsTable,
+		logsDB:                  options.primary.LogsDB,
+		logsTable:               options.primary.LogsTable,
+		logsAttributeKeys:       options.primary.LogsAttributeKeysTable,
+		logsResourceKeys:        options.primary.LogsResourceKeysTable,
+		liveTailRefreshSeconds:  options.primary.LiveTailRefreshSeconds,
 		promConfigFile:          configFile,
->>>>>>> 80c96af5
 	}
 }
 
