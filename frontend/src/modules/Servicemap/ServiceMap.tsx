import React, { useEffect, useRef, useState } from "react";
import { connect } from "react-redux";
import { RouteComponentProps } from "react-router-dom";
import {
	GlobalTime,
	serviceMapStore,
	getServiceMapItems,
	getDetailedServiceMapItems,
} from "Src/store/actions";
import { Spin } from "antd";
import styled from "styled-components";
import { StoreState } from "../../store/reducers";
<<<<<<< HEAD
import { getGraphData, getTooltip, transformLabel } from "./utils";
=======
import { getZoomPx, getGraphData, getTooltip } from "./utils";
>>>>>>> bb155d23
import SelectService from "./SelectService";
import { ForceGraph2D } from "react-force-graph";

const Container = styled.div`
	.force-graph-container .graph-tooltip {
		background: black;
		padding: 1px;
		.keyval {
			display: flex;
			.key {
				margin-right: 4px;
			}
			.val {
				margin-left: auto;
			}
		}
	}
`;

interface ServiceMapProps extends RouteComponentProps<any> {
	serviceMap: serviceMapStore;
	globalTime: GlobalTime;
	getServiceMapItems: Function;
	getDetailedServiceMapItems: Function;
}
interface graphNode {
	id: string;
	group: number;
}
interface graphLink {
	source: string;
	target: string;
	value: number;
}
export interface graphDataType {
	nodes: graphNode[];
	links: graphLink[];
}

const ServiceMap = (props: ServiceMapProps) => {
	const fgRef = useRef();
	const {
		getDetailedServiceMapItems,
		getServiceMapItems,
		globalTime,
		serviceMap,
	} = props;

	useEffect(() => {
		getServiceMapItems(globalTime);
		getDetailedServiceMapItems(globalTime);
	}, [globalTime]);

	useEffect(() => {
		fgRef.current && fgRef.current.d3Force("charge").strength(-400);
	});
	if (!serviceMap.items.length || !serviceMap.services.length) {
		return <Spin />;
	}

	const zoomToService = (value: string) => {
		fgRef && fgRef.current.zoomToFit(700, getZoomPx(), (e) => e.id === value);
	};

	const zoomToDefault = () => {
		fgRef && fgRef.current.zoomToFit(100, 120);
	};

	const { nodes, links } = getGraphData(serviceMap);
	const graphData = { nodes, links };
	return (
		<Container>
			<SelectService
				services={serviceMap.services}
				zoomToService={zoomToService}
				zoomToDefault={zoomToDefault}
			/>
			<ForceGraph2D
				ref={fgRef}
				cooldownTicks={100}
				graphData={graphData}
				nodeLabel={getTooltip}
				linkAutoColorBy={(d) => d.target}
				linkDirectionalParticles="value"
				linkDirectionalParticleSpeed={(d) => d.value}
				nodeCanvasObject={(node, ctx, globalScale) => {
					const label = transformLabel(node.id);
					const fontSize = node.fontSize;
					ctx.font = `${fontSize}px Roboto`;
					const width = node.width;

					ctx.fillStyle = node.color;
					ctx.beginPath();
					ctx.arc(node.x, node.y, width, 0, 2 * Math.PI, false);
					ctx.fill();
					ctx.textAlign = "center";
					ctx.textBaseline = "middle";
					ctx.fillStyle = "#646464";
					ctx.fillText(label, node.x, node.y);
				}}
				onNodeClick={(node) => {
					const tooltip = document.querySelector(".graph-tooltip");
					if (tooltip && node) {
						tooltip.innerHTML = getTooltip(node);
					}
				}}
				nodePointerAreaPaint={(node, color, ctx) => {
					ctx.fillStyle = color;
					ctx.beginPath();
					ctx.arc(node.x, node.y, 5, 0, 2 * Math.PI, false);
					ctx.fill();
				}}
			/>
		</Container>
	);
};

const mapStateToProps = (
	state: StoreState,
): {
	serviceMap: serviceMapStore;
	globalTime: GlobalTime;
} => {
	return {
		serviceMap: state.serviceMap,
		globalTime: state.globalTime,
	};
};

export default connect(mapStateToProps, {
	getServiceMapItems: getServiceMapItems,
	getDetailedServiceMapItems: getDetailedServiceMapItems,
})(ServiceMap);<|MERGE_RESOLUTION|>--- conflicted
+++ resolved
@@ -10,11 +10,8 @@
 import { Spin } from "antd";
 import styled from "styled-components";
 import { StoreState } from "../../store/reducers";
-<<<<<<< HEAD
-import { getGraphData, getTooltip, transformLabel } from "./utils";
-=======
-import { getZoomPx, getGraphData, getTooltip } from "./utils";
->>>>>>> bb155d23
+
+import { getZoomPx, getGraphData, getTooltip, transformLabel } from "./utils";
 import SelectService from "./SelectService";
 import { ForceGraph2D } from "react-force-graph";
 
