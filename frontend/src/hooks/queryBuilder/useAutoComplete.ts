import {
	getRemovePrefixFromKey,
	getTagToken,
	isExistsNotExistsOperator,
	replaceStringWithMaxLength,
	tagRegexp,
} from 'container/QueryBuilder/filters/QueryBuilderSearch/utils';
import { Option } from 'container/QueryBuilder/type';
import * as Papa from 'papaparse';
import { useCallback, useState } from 'react';
import { IBuilderQuery } from 'types/api/queryBuilder/queryBuilderData';

import { useFetchKeysAndValues } from './useFetchKeysAndValues';
import { useOptions } from './useOptions';
import { useSetCurrentKeyAndOperator } from './useSetCurrentKeyAndOperator';
import { useTag } from './useTag';
import { useTagValidation } from './useTagValidation';

interface IAutoComplete {
	updateTag: (value: string) => void;
	handleSearch: (value: string) => void;
	handleClearTag: (value: string) => void;
	handleSelect: (value: string) => void;
	handleKeyDown: (event: React.KeyboardEvent) => void;
	options: Option[];
	tags: string[];
	searchValue: string;
	isMulti: boolean;
	isFetching: boolean;
	setSearchKey: (value: string) => void;
	searchKey: string;
}

export const useAutoComplete = (query: IBuilderQuery): IAutoComplete => {
	const [searchValue, setSearchValue] = useState<string>('');
	const [searchKey, setSearchKey] = useState<string>('');

	const { keys, results, isFetching } = useFetchKeysAndValues(
		searchValue,
		query,
		searchKey,
	);

	const [key, operator, result] = useSetCurrentKeyAndOperator(searchValue, keys);

	const handleSearch = (value: string): void => {
		const prefixFreeValue = getRemovePrefixFromKey(getTagToken(value).tagKey);
		setSearchValue(value);
		setSearchKey(prefixFreeValue);
	};

	const { isValidTag, isExist, isValidOperator, isMulti } = useTagValidation(
		operator,
		result,
	);

	const { handleAddTag, handleClearTag, tags, updateTag } = useTag(
		key,
		isValidTag,
		handleSearch,
		query,
		setSearchKey,
	);

	const handleSelect = useCallback(
		(value: string): void => {
			if (isMulti) {
				setSearchValue((prev: string) => {
<<<<<<< HEAD
					const prevLength = prev.split(' ').length;
					if (prev.includes(value)) {
						return prev.replace(` ${value} `, '');
					}
					if (checkStringEndsWithSpace(prev)) {
						return `${prev} ${value}, `;
					}
					return `${prev.replace(prev.split(' ')[prevLength - 1], value)}, `;
=======
					const matches = prev?.matchAll(tagRegexp);
					const [match] = matches ? Array.from(matches) : [];
					const [, , , matchTagValue] = match;
					const data = Papa.parse(matchTagValue).data.flat();
					return replaceStringWithMaxLength(prev, data as string[], value);
>>>>>>> df050272
				});
			}
			if (!isMulti && isValidTag && !isExistsNotExistsOperator(value)) {
				handleAddTag(value);
			}
			if (!isMulti && isValidTag && isExistsNotExistsOperator(value)) {
				handleAddTag(value);
			}
		},
		[handleAddTag, isMulti, isValidTag],
	);

	const handleKeyDown = useCallback(
		(event: React.KeyboardEvent): void => {
			if (
				event.key === ' ' &&
				(searchValue.endsWith(' ') || searchValue.length === 0)
			) {
				event.preventDefault();
			}

			if (event.key === 'Enter' && searchValue && isValidTag) {
				if (isMulti) {
					event.stopPropagation();
				}
				event.preventDefault();
				handleAddTag(searchValue);
			}

			if (event.key === 'Backspace' && !searchValue) {
				event.stopPropagation();
				const last = tags[tags.length - 1];
				handleClearTag(last);
			}
		},
		[handleAddTag, handleClearTag, isMulti, isValidTag, searchValue, tags],
	);

	const options = useOptions(
		key,
		keys,
		operator,
		searchValue,
		isMulti,
		isValidOperator,
		isExist,
		results,
		result,
	);

	return {
		updateTag,
		handleSearch,
		handleClearTag,
		handleSelect,
		handleKeyDown,
		options,
		tags,
		searchValue,
		isMulti,
		isFetching,
		setSearchKey,
		searchKey,
	};
};<|MERGE_RESOLUTION|>--- conflicted
+++ resolved
@@ -66,22 +66,11 @@
 		(value: string): void => {
 			if (isMulti) {
 				setSearchValue((prev: string) => {
-<<<<<<< HEAD
-					const prevLength = prev.split(' ').length;
-					if (prev.includes(value)) {
-						return prev.replace(` ${value} `, '');
-					}
-					if (checkStringEndsWithSpace(prev)) {
-						return `${prev} ${value}, `;
-					}
-					return `${prev.replace(prev.split(' ')[prevLength - 1], value)}, `;
-=======
 					const matches = prev?.matchAll(tagRegexp);
 					const [match] = matches ? Array.from(matches) : [];
 					const [, , , matchTagValue] = match;
 					const data = Papa.parse(matchTagValue).data.flat();
 					return replaceStringWithMaxLength(prev, data as string[], value);
->>>>>>> df050272
 				});
 			}
 			if (!isMulti && isValidTag && !isExistsNotExistsOperator(value)) {
