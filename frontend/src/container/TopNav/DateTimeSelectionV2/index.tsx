--- conflicted
+++ resolved
@@ -727,12 +727,9 @@
 DateTimeSelection.defaultProps = {
 	hideShareModal: false,
 	showOldExplorerCTA: false,
-<<<<<<< HEAD
 	showRefreshText: true,
-=======
 	showResetButton: false,
 	defaultRelativeTime: RelativeTimeMap['6hr'] as Time,
->>>>>>> e97d0ea5
 };
 interface DispatchProps {
 	updateTimeInterval: (
