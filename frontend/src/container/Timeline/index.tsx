<<<<<<< HEAD
import {
	INTERVAL_UNITS,
	resolveTimeFromInterval,
} from 'container/TraceDetail/utils';
=======
import React, { useState, useMemo, useEffect } from 'react';
import styles from './style.module.css';
import { useMeasure } from 'react-use';
import { INTERVAL_UNITS } from 'container/TraceDetail/utils';
>>>>>>> 988ce360
import useThemeMode from 'hooks/useThemeMode';
import { isEqual } from 'lodash-es';
import React, { useMemo, useState } from 'react';
import { useMeasure } from 'react-use';
import { toFixed } from 'utils/toFixed';

import styles from './style.module.css';
import { Interval } from './types';
<<<<<<< HEAD
import { getIntervals, getIntervalSpread } from './utils';
interface TimelineProps {
	traceMetaData: object;
	globalTraceMetadata: object;
	intervalUnit: object;
	setIntervalUnit: Function;
}
=======
import { getIntervalSpread, getIntervals } from './utils';

const Timeline_Height = 22;
const Timeline_H_Spacing = 0;

>>>>>>> 988ce360
const Timeline = ({
	traceMetaData,
	globalTraceMetadata,
	setIntervalUnit,
}: TimelineProps) => {
	const [ref, { width }] = useMeasure<HTMLDivElement>();
	const { isDarkMode } = useThemeMode();

	const [intervals, setIntervals] = useState<Interval[] | null>(null);

	useEffect(() => {
		const {
			baseInterval,
			baseSpread,
			intervalSpreadNormalized,
		} = getIntervalSpread({
			globalTraceMetadata: globalTraceMetadata,
			localTraceMetaData: traceMetaData,
		});

		let intervalUnit = INTERVAL_UNITS[0];
		for (const idx in INTERVAL_UNITS) {
			const standard_interval = INTERVAL_UNITS[idx];
			if (baseSpread * standard_interval.multiplier < 1) {
				if (idx > 1) intervalUnit = INTERVAL_UNITS[idx - 1];
				break;
			}
		}

		setIntervalUnit(intervalUnit);
		setIntervals(
			getIntervals({
				baseInterval,
				baseSpread,
				intervalSpreadNormalized,
				intervalUnit,
			}),
		);
	}, []);

	return (
		<div ref={ref} style={{ flex: 1, overflow: 'inherit' }}>
			<svg
				style={{ overflow: 'inherit' }}
				viewBox={`0 0 ${width} ${Timeline_Height}`}
				xmlns="http://www.w3.org/2000/svg"
				className={styles['svg-container']}
			>
				<line
					x1={Timeline_H_Spacing}
					y1={Timeline_Height}
					x2={width - Timeline_H_Spacing}
					y2={Timeline_Height}
					stroke={isDarkMode ? 'white' : 'black'}
					strokeWidth="1"
				/>
				{intervals &&
					intervals.map((interval, index) => (
						<g
							transform={`translate(${Timeline_H_Spacing +
								(interval.percentage * (width - 2 * Timeline_H_Spacing)) / 100
								},0)`}
							className={styles['timeline-tick']}
							key={interval.label + interval.percentage + index}
						>
							<text y={13} fill={isDarkMode ? 'white' : 'black'}>
								{interval.label}
							</text>
							<line
								y1={Timeline_Height - 5}
								y2={Timeline_Height + 0.5}
								stroke={isDarkMode ? 'white' : 'black'}
								strokeWidth="1"
							/>
						</g>
					))}
			</svg>
		</div>
	);
};

interface TimelineProps {
	traceMetaData: object;
	globalTraceMetadata: object;
	intervalUnit: object;
	setIntervalUnit: Function;
}

export default Timeline;<|MERGE_RESOLUTION|>--- conflicted
+++ resolved
@@ -1,37 +1,15 @@
-<<<<<<< HEAD
-import {
-	INTERVAL_UNITS,
-	resolveTimeFromInterval,
-} from 'container/TraceDetail/utils';
-=======
-import React, { useState, useMemo, useEffect } from 'react';
-import styles from './style.module.css';
+import { INTERVAL_UNITS } from 'container/TraceDetail/utils';
+import useThemeMode from 'hooks/useThemeMode';
+import React, { useEffect, useState } from 'react';
 import { useMeasure } from 'react-use';
-import { INTERVAL_UNITS } from 'container/TraceDetail/utils';
->>>>>>> 988ce360
-import useThemeMode from 'hooks/useThemeMode';
-import { isEqual } from 'lodash-es';
-import React, { useMemo, useState } from 'react';
-import { useMeasure } from 'react-use';
-import { toFixed } from 'utils/toFixed';
 
 import styles from './style.module.css';
 import { Interval } from './types';
-<<<<<<< HEAD
 import { getIntervals, getIntervalSpread } from './utils';
-interface TimelineProps {
-	traceMetaData: object;
-	globalTraceMetadata: object;
-	intervalUnit: object;
-	setIntervalUnit: Function;
-}
-=======
-import { getIntervalSpread, getIntervals } from './utils';
 
 const Timeline_Height = 22;
 const Timeline_H_Spacing = 0;
 
->>>>>>> 988ce360
 const Timeline = ({
 	traceMetaData,
 	globalTraceMetadata,
@@ -91,9 +69,10 @@
 				{intervals &&
 					intervals.map((interval, index) => (
 						<g
-							transform={`translate(${Timeline_H_Spacing +
+							transform={`translate(${
+								Timeline_H_Spacing +
 								(interval.percentage * (width - 2 * Timeline_H_Spacing)) / 100
-								},0)`}
+							},0)`}
 							className={styles['timeline-tick']}
 							key={interval.label + interval.percentage + index}
 						>
