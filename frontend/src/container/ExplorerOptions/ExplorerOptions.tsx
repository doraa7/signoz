--- conflicted
+++ resolved
@@ -135,10 +135,6 @@
 	}, [query]);
 
 	const onCreateAlertsHandler = useCallback(() => {
-<<<<<<< HEAD
-		const stringifiedQuery = handleConditionalQueryModification();
-
-=======
 		if (sourcepage === DataSource.TRACES) {
 			logEvent('Traces Explorer: Create alert', {
 				panelType,
@@ -148,18 +144,16 @@
 				panelType,
 			});
 		}
->>>>>>> 7d7d112f
+    
+    const stringifiedQuery = handleConditionalQueryModification();
+
 		history.push(
 			`${ROUTES.ALERTS_NEW}?${QueryParams.compositeQuery}=${encodeURIComponent(
 				stringifiedQuery,
 			)}`,
 		);
-<<<<<<< HEAD
+		// eslint-disable-next-line react-hooks/exhaustive-deps
 	}, [handleConditionalQueryModification, history]);
-=======
-		// eslint-disable-next-line react-hooks/exhaustive-deps
-	}, [history, query]);
->>>>>>> 7d7d112f
 
 	const onCancel = (value: boolean) => (): void => {
 		onModalToggle(value);
