--- conflicted
+++ resolved
@@ -259,7 +259,18 @@
 		onMenuItemSelectHandler({
 			key: option.key,
 		});
-<<<<<<< HEAD
+    
+    if (sourcepage === DataSource.TRACES) {
+			logEvent('Traces Explorer: Select view', {
+				panelType,
+				viewName: option?.value,
+			});
+		} else if (sourcepage === DataSource.LOGS) {
+			logEvent('Logs Explorer: Select view', {
+				panelType,
+				viewName: option?.value,
+			});
+		}
 
 		localStorage.setItem(
 			PRESERVED_VIEW_LOCAL_STORAGE_KEY,
@@ -268,20 +279,7 @@
 				value: option.value,
 			}),
 		);
-
-=======
-		if (sourcepage === DataSource.TRACES) {
-			logEvent('Traces Explorer: Select view', {
-				panelType,
-				viewName: option?.value,
-			});
-		} else if (sourcepage === DataSource.LOGS) {
-			logEvent('Logs Explorer: Select view', {
-				panelType,
-				viewName: option?.value,
-			});
-		}
->>>>>>> a5d58008
+    
 		if (ref.current) {
 			ref.current.blur();
 		}
