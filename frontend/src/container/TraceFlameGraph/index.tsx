import Color from 'color';
<<<<<<< HEAD
=======
import { ITraceMetaData } from 'container/GantChart';
>>>>>>> ccf5af08
import {
	IIntervalUnit,
	resolveTimeFromInterval,
} from 'container/TraceDetail/utils';
import useThemeMode from 'hooks/useThemeMode';
import React, { useLayoutEffect, useMemo, useState } from 'react';
<<<<<<< HEAD
import { pushDStree } from 'store/actions';
=======
import { ITraceTree } from 'types/api/trace/getTraceItem';
>>>>>>> ccf5af08
import { toFixed } from 'utils/toFixed';

import {
	SpanItemContainer,
	TOTAL_SPAN_HEIGHT,
	TraceFlameGraphContainer,
} from './styles';
<<<<<<< HEAD
=======

interface SpanItem {
	topOffset: number;
	leftOffset: number;
	width: number;
	spanData: ITraceTree;
	tooltipText: string;
	onSpanSelect: (id: string) => void;
	onSpanHover: React.Dispatch<React.SetStateAction<string>>;
	hoveredSpanId: string;
	selectedSpanId: string;
}
>>>>>>> ccf5af08

const SpanItem = ({
	topOffset = 0, // top offset in px
	leftOffset = 0, // left offset in %
	width = 10, // width in %
	spanData,
	tooltipText,
	onSpanSelect, // function which gets invoked on clicking span
	onSpanHover,
	hoveredSpanId,
	selectedSpanId,
<<<<<<< HEAD
}: {
	topOffset: number;
	leftOffset: number;
	width: number;
	spanData: pushDStree;
	tooltipText: string;
	onSpanSelect: Function;
	onSpanHover: Function;
	hoveredSpanId: string;
	selectedSpanId: string;
}): JSX.Element => {
=======
}: SpanItem): JSX.Element => {
>>>>>>> ccf5af08
	const { serviceColour } = spanData;
	const [isSelected, setIsSelected] = useState<boolean>(false);
	// const [isLocalHover, setIsLocalHover] = useState<boolean>(false);
	const { isDarkMode } = useThemeMode();

	useLayoutEffect(() => {
		if (
			!isSelected &&
			(spanData.id === hoveredSpanId || spanData.id === selectedSpanId)
		) {
			setIsSelected(true);
		}
	}, [hoveredSpanId, selectedSpanId, isSelected, spanData]);

	const handleHover = (hoverState: boolean): void => {
<<<<<<< HEAD
		setIsLocalHover(hoverState);
=======
		// setIsLocalHover(hoverState);
>>>>>>> ccf5af08

		if (hoverState) onSpanHover(spanData.id);
		else onSpanHover('');
	};

	const handleClick = (): void => {
		onSpanSelect(spanData.id);
	};

	const spanColor = useMemo((): string => {
		const selectedSpanColor = isDarkMode
			? Color(serviceColour).lighten(0.3)
			: Color(serviceColour).darken(0.3);
		return `${isSelected ? selectedSpanColor : serviceColour}`;
	}, [isSelected, serviceColour, isDarkMode]);

	return (
		<>
			<SpanItemContainer
				title={tooltipText}
				onClick={handleClick}
				onMouseEnter={(): void => {
					handleHover(true);
				}}
				onMouseLeave={(): void => {
					handleHover(false);
				}}
				topOffset={topOffset}
				leftOffset={leftOffset}
				width={width}
				spanColor={spanColor}
				selected={isSelected}
				zIdx={isSelected ? 1 : 0}
			></SpanItemContainer>
		</>
	);
};

const TraceFlameGraph = (props: {
	treeData: ITraceTree;
	traceMetaData: ITraceMetaData;
	onSpanHover: SpanItem['onSpanHover'];
	onSpanSelect: SpanItem['onSpanSelect'];
	hoveredSpanId: string;
	selectedSpanId: string;
	intervalUnit: IIntervalUnit;
<<<<<<< HEAD
}): null | JSX.Element => {
=======
}): JSX.Element => {
>>>>>>> ccf5af08
	if (!props.treeData || props.treeData.id === 'empty' || !props.traceMetaData) {
		return <></>;
	}
	const { intervalUnit } = props;

	const { globalStart, spread, levels } = props.traceMetaData;
	const RenderSpanRecursive = ({
		level = 0,
		spanData,
		parentLeftOffset = 0,
		onSpanHover,
		onSpanSelect,
		hoveredSpanId,
		selectedSpanId,
	}: {
		spanData: ITraceTree;
		level?: number;
		parentLeftOffset?: number;
		onSpanHover: SpanItem['onSpanHover'];
		onSpanSelect: SpanItem['onSpanSelect'];
		hoveredSpanId: string;
		selectedSpanId: string;
<<<<<<< HEAD
	}): null | JSX.Element => {
=======
	}): JSX.Element => {
>>>>>>> ccf5af08
		if (!spanData) {
			return <></>;
		}

		const leftOffset = ((spanData.startTime - globalStart) * 100) / spread;
		const width = ((spanData.value / 1e6) * 100) / spread;
		const toolTipText = `${spanData.name}\n${toFixed(
			resolveTimeFromInterval(spanData.value / 1e6, intervalUnit),
			2,
		)} ${intervalUnit.name}`;

		return (
			<>
				<SpanItem
					topOffset={level * TOTAL_SPAN_HEIGHT}
					leftOffset={leftOffset}
					width={width}
					spanData={spanData}
					tooltipText={toolTipText}
					onSpanHover={onSpanHover}
					onSpanSelect={onSpanSelect}
					hoveredSpanId={hoveredSpanId}
					selectedSpanId={selectedSpanId}
				/>
				{spanData.children.map((childData) => (
					<RenderSpanRecursive
						level={level + 1}
						spanData={childData}
						key={childData.id}
						parentLeftOffset={leftOffset + parentLeftOffset}
						onSpanHover={onSpanHover}
						onSpanSelect={onSpanSelect}
						hoveredSpanId={hoveredSpanId}
						selectedSpanId={selectedSpanId}
					/>
				))}
			</>
		);
	};
	return (
		<>
			<TraceFlameGraphContainer height={TOTAL_SPAN_HEIGHT * levels}>
				<RenderSpanRecursive
					spanData={props.treeData}
					onSpanHover={props.onSpanHover}
					onSpanSelect={props.onSpanSelect}
					hoveredSpanId={props.hoveredSpanId}
					selectedSpanId={props.selectedSpanId}
				/>
			</TraceFlameGraphContainer>
		</>
	);
};

export default TraceFlameGraph;<|MERGE_RESOLUTION|>--- conflicted
+++ resolved
@@ -1,19 +1,12 @@
 import Color from 'color';
-<<<<<<< HEAD
-=======
-import { ITraceMetaData } from 'container/GantChart';
->>>>>>> ccf5af08
 import {
 	IIntervalUnit,
 	resolveTimeFromInterval,
 } from 'container/TraceDetail/utils';
 import useThemeMode from 'hooks/useThemeMode';
 import React, { useLayoutEffect, useMemo, useState } from 'react';
-<<<<<<< HEAD
 import { pushDStree } from 'store/actions';
-=======
 import { ITraceTree } from 'types/api/trace/getTraceItem';
->>>>>>> ccf5af08
 import { toFixed } from 'utils/toFixed';
 
 import {
@@ -21,8 +14,6 @@
 	TOTAL_SPAN_HEIGHT,
 	TraceFlameGraphContainer,
 } from './styles';
-<<<<<<< HEAD
-=======
 
 interface SpanItem {
 	topOffset: number;
@@ -35,7 +26,6 @@
 	hoveredSpanId: string;
 	selectedSpanId: string;
 }
->>>>>>> ccf5af08
 
 const SpanItem = ({
 	topOffset = 0, // top offset in px
@@ -47,21 +37,7 @@
 	onSpanHover,
 	hoveredSpanId,
 	selectedSpanId,
-<<<<<<< HEAD
-}: {
-	topOffset: number;
-	leftOffset: number;
-	width: number;
-	spanData: pushDStree;
-	tooltipText: string;
-	onSpanSelect: Function;
-	onSpanHover: Function;
-	hoveredSpanId: string;
-	selectedSpanId: string;
-}): JSX.Element => {
-=======
 }: SpanItem): JSX.Element => {
->>>>>>> ccf5af08
 	const { serviceColour } = spanData;
 	const [isSelected, setIsSelected] = useState<boolean>(false);
 	// const [isLocalHover, setIsLocalHover] = useState<boolean>(false);
@@ -77,11 +53,7 @@
 	}, [hoveredSpanId, selectedSpanId, isSelected, spanData]);
 
 	const handleHover = (hoverState: boolean): void => {
-<<<<<<< HEAD
-		setIsLocalHover(hoverState);
-=======
 		// setIsLocalHover(hoverState);
->>>>>>> ccf5af08
 
 		if (hoverState) onSpanHover(spanData.id);
 		else onSpanHover('');
@@ -128,11 +100,7 @@
 	hoveredSpanId: string;
 	selectedSpanId: string;
 	intervalUnit: IIntervalUnit;
-<<<<<<< HEAD
-}): null | JSX.Element => {
-=======
 }): JSX.Element => {
->>>>>>> ccf5af08
 	if (!props.treeData || props.treeData.id === 'empty' || !props.traceMetaData) {
 		return <></>;
 	}
@@ -155,11 +123,7 @@
 		onSpanSelect: SpanItem['onSpanSelect'];
 		hoveredSpanId: string;
 		selectedSpanId: string;
-<<<<<<< HEAD
-	}): null | JSX.Element => {
-=======
 	}): JSX.Element => {
->>>>>>> ccf5af08
 		if (!spanData) {
 			return <></>;
 		}
