--- conflicted
+++ resolved
@@ -60,7 +60,15 @@
 
 > If you want to see how, frontend plays with query service, you can run frontend also in you local env with the baseURL changed to `http://localhost:8080` in file `src/constants/env.ts` as the query-service is now running at port `8080`
 
-<<<<<<< HEAD
+---
+Instead of configuring a local setup, you can also use [Gitpod](https://www.gitpod.io/), a VSCode-based Web IDE.
+
+Click the button below. A workspace with all required environments will be created.
+
+[![Open in Gitpod](https://gitpod.io/button/open-in-gitpod.svg)](https://gitpod.io/#https://github.com/SigNoz/signoz)
+
+> To use it on your forked repo, edit the 'Open in Gitpod' button url to `https://gitpod.io/#https://github.com/<your-github-username>/signoz`
+
 # Contribute to SigNoz Helm Chart
 
 Need to update [https://github.com/SigNoz/charts](https://github.com/SigNoz/charts).
@@ -95,18 +103,7 @@
  --restart='OnFailure' -i --tty --rm --command -- curl \
  http://locust-master:8089/stop
 ```
-=======
 ---
-Instead of configuring a local setup, you can also use [Gitpod](https://www.gitpod.io/), a VSCode-based Web IDE.
-
-Click the button below. A workspace with all required environments will be created.
-
-[![Open in Gitpod](https://gitpod.io/button/open-in-gitpod.svg)](https://gitpod.io/#https://github.com/SigNoz/signoz)
-
-> To use it on your forked repo, edit the 'Open in Gitpod' button url to `https://gitpod.io/#https://github.com/<your-github-username>/signoz`
-
----
->>>>>>> 07183d51
 
 ## General Instructions
 
